--- conflicted
+++ resolved
@@ -65,14 +65,12 @@
 
   // internal_link is the link to an internal onboarding page for the organization, possibly featuring a custom onboarding guide and other resources
   optional string internal_link = 1;
-<<<<<<< HEAD
+
+  // recommended_repositories are the repositories that are recommended for new org members
+  repeated string recommended_repositories = 2;
 
   // welcome_message is the welcome message for the organization
   optional WelcomeMessage welcome_message = 3;
-=======
-  // recommended_repositories are the repositories that are recommended for new org members
-  repeated string recommended_repositories = 2;
->>>>>>> 754dc9eb
 }
 
 message OrganizationSettings {
