--- conflicted
+++ resolved
@@ -273,7 +273,11 @@
     internalLink?: string;
 
     /**
-<<<<<<< HEAD
+     * the repository IDs of the repositories that are recommended for members to start with
+     */
+    recommendedRepositories?: string[];
+
+    /**
      * the welcome message for new members of the organization
      */
     welcomeMessage?: {
@@ -281,11 +285,6 @@
         message?: string;
         footer?: string;
     };
-=======
-     * the repository IDs of the repositories that are recommended for members to start with
-     */
-    recommendedRepositories?: string[];
->>>>>>> 754dc9eb
 }
 
 export type TeamMemberInfo = OrgMemberInfo;
